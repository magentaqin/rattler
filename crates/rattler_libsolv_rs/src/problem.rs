--- conflicted
+++ resolved
@@ -93,21 +93,6 @@
                 Clause::Constrains(package_id, dep_id, version_set_id) => {
                     let package_node = Self::add_node(&mut graph, &mut nodes, package_id);
                     let dep_node = Self::add_node(&mut graph, &mut nodes, dep_id);
-
-                    let package = solver.pool().resolve_solvable(package_id);
-                    let dep = solver.pool().resolve_solvable(dep_id);
-<<<<<<< HEAD
-=======
-                    let ms_id = package
-                        .constrains
-                        .iter()
-                        .cloned()
-                        .find(|&ms| {
-                            let ms = solver.pool().resolve_match_spec(ms);
-                            ms.name.as_ref().unwrap() == &dep.record.name
-                        })
-                        .unwrap();
->>>>>>> 58baa217
 
                     graph.add_edge(
                         package_node,
