[package]
name = "rattler_upload"
version = "0.3.0"
edition.workspace = true
authors = ["Wolf Vollprecht <w.vollprecht@gmail.com>", "Magenta Qin <magenta2127@gmail.com>"]
description = "A crate to Upload conda packages to various channels."
categories.workspace = true
homepage.workspace = true
repository.workspace = true
license.workspace = true
readme.workspace = true

[features]
s3 = ["rattler_networking/s3", "rattler_s3"]

[dependencies]
rattler_conda_types = { workspace = true, default-features = false }
rattler_digest = { workspace = true, default-features = false }
rattler_networking = { workspace = true, features = ["rattler_config" ]}
rattler_redaction = { workspace = true, default-features = false }
rattler_package_streaming = { workspace = true, default-features = false }
rattler_config = { workspace = true, default-features = false }
<<<<<<< HEAD
rattler_solve = { workspace = true, default-features = false }
miette = { version = "7.6.0", features = ["fancy"] }
clap = { version = "4.5.37", features = ["derive", "env", "cargo"] }
=======
rattler_solve = { workspace = true }
rattler_s3 = { workspace = true, optional = true, features = ["clap"] }
miette = { workspace = true, features = ["fancy"] }
clap = { workspace = true, features = ["env"] }
>>>>>>> 9d7a507c
fs-err = { workspace = true, features = ["tokio"] }
futures = { workspace = true }
indicatif = { workspace = true }
opendal = { workspace = true , default-features = false, features = [
  "services-s3",
]}
reqwest-retry = { workspace = true }
tokio-util = { workspace = true, features = ["codec", "compat"] }
reqwest = { workspace = true, default-features = false, features = [
  "multipart",
]}
url = { workspace = true }
tracing = { workspace = true }
reqwest-middleware = { workspace = true, features = ["json"] }
serde_yaml = { workspace = true }
serde = { workspace = true, features = ["derive"] }
serde_json = { workspace = true }
base64 = { workspace = true }
tempfile = { workspace = true }
thiserror = { workspace = true }
tokio = { workspace = true, features = [
  "rt",
  "macros",
  "rt-multi-thread",
  "process",
] }
regex = "1.10"

[target.'cfg(not(target_os = "windows"))'.dependencies]
sha2 = { workspace = true, features = ["asm"] }

[target.'cfg(target_os = "windows")'.dependencies]
sha2 = { workspace = true }<|MERGE_RESOLUTION|>--- conflicted
+++ resolved
@@ -20,16 +20,10 @@
 rattler_redaction = { workspace = true, default-features = false }
 rattler_package_streaming = { workspace = true, default-features = false }
 rattler_config = { workspace = true, default-features = false }
-<<<<<<< HEAD
-rattler_solve = { workspace = true, default-features = false }
-miette = { version = "7.6.0", features = ["fancy"] }
-clap = { version = "4.5.37", features = ["derive", "env", "cargo"] }
-=======
 rattler_solve = { workspace = true }
 rattler_s3 = { workspace = true, optional = true, features = ["clap"] }
 miette = { workspace = true, features = ["fancy"] }
 clap = { workspace = true, features = ["env"] }
->>>>>>> 9d7a507c
 fs-err = { workspace = true, features = ["tokio"] }
 futures = { workspace = true }
 indicatif = { workspace = true }
